﻿/**
 * @file queue.hpp
 * @copyright 2021-2021 Leon Brands. All rights served.
 * @license: https://github.com/Legion-Engine/Legion-LLRI/blob/main/LICENSE
 */

#pragma once
#include <cstdint>
#include <vector>

//detail includes should be kept to a minimum but
//are allowed as long as dependencies are upwards (e.g. adapter may include instance but not vice versa)
#include <llri/detail/instance.hpp>

namespace LLRI_NAMESPACE
{
    class CommandList;

    /**
     * @brief Declare queue priority. Queues with a higher priority **may** be assigned more resources and processing time by the Adapter.
    */
    enum struct queue_priority : uint8_t
    {
        /**
         * @brief Normal priority. Queues with this priority **may** be superseded in processing time by queues created with queue_priority::High.
         *
         * Normal priority only applies to in-application queue sorting and has no effect on system-wide queue sorting.
        */
        Normal,
        /**
         * @brief High priority. Queues with this priority **may** receive more processing time than queues created with queue_priority::Normal.
         *
         * High priority only applies to in-application queue sorting and has no effect on system-wide queue sorting.
        */
        High,
        /**
         * @brief The highest value in this enum.
        */
        MaxEnum = High
    };

    /**
     * @brief Converts a queue_priority to a string.
     * @return The enum value as a string, or "Invalid queue_priority value" if the value was not recognized as an enum member.
    */
    constexpr const char* to_string(queue_priority priority);

    /**
     * @brief Queue types define what kind of commands can be sent to the queue created with it.
     * Some queue types support multiple types of commands, whereas others support only one or two types, which **might** enable additional performance optimizations for the said commands.
    */
    enum struct queue_type : uint8_t
    {
        /**
         * @brief Graphics queues support all commands related to graphics, compute, and transfer operations.
         *
         * Graphics queues tend to be the most general purpose, but is most commonly available.
        */
        Graphics,
        /**
         * @brief Compute queues support all commands related to compute and transfer operations.
         *
         * Compute **may** use different Adapter resources than graphics commands, so sending compute commands through a Compute queue might help them be sent through to the Adapter sooner without interfering with Graphics commands.
        */
        Compute,
        /**
         * @brief Transfer queues only support transfer operations.
         *
         * Transfer queues **may** be optimized for PCIe operations, which **may** allow them to make better use of the PCIe lanes' speeds.
        */
        Transfer,
        /**
         * @brief The highest value in this enum.
        */
        MaxEnum = Transfer
    };

    /**
     * @brief Converts a queue_type to a string.
     * @return The enum value as a string, or "Invalid queue_type value" if the value was not recognized as an enum member.
    */
    constexpr const char* to_string(queue_type type);

    /**
     * @brief Describes the information needed to create a queue upon device creation.
     *
     * Queues are never created manually and can only be created through device_desc, after which they **may** be queried through Device::queryQueue().
    */
    struct queue_desc
    {
        /**
         * @brief The type of queue. This determines the set of commands that the queue can support, and the optimizations it **may** enable for that set of commands.
        */
        queue_type type;
        /**
         * @brief The priority of the queue. This **may** affect which queues receive more or less adapter computing resources.
        */
        queue_priority priority;
    };

    /**
     * @brief Queues are used to send commands to the Adapter. This is done by submitting CommandLists and/or synchronization operations.
    */
    class Queue
    {
        friend class Instance;
        friend class Device;

    public:

    private:
        //Force private constructor/deconstructor so that only create/destroy can manage lifetime
        Queue() = default;
        ~Queue() = default;

<<<<<<< HEAD
        void* m_ptr;

        void* m_deviceHandle = nullptr;
        void* m_deviceFunctionTable = nullptr;

        validation_callback_desc m_validationCallback;
        void* m_validationCallbackMessenger = nullptr;
=======
        std::vector<void*> m_ptrs;
>>>>>>> 0d52eb5f
    };
}<|MERGE_RESOLUTION|>--- conflicted
+++ resolved
@@ -113,16 +113,12 @@
         Queue() = default;
         ~Queue() = default;
 
-<<<<<<< HEAD
-        void* m_ptr;
-
+        std::vector<void*> m_ptrs;
+		
         void* m_deviceHandle = nullptr;
         void* m_deviceFunctionTable = nullptr;
 
         validation_callback_desc m_validationCallback;
         void* m_validationCallbackMessenger = nullptr;
-=======
-        std::vector<void*> m_ptrs;
->>>>>>> 0d52eb5f
     };
 }