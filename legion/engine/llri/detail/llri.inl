/**
 * @file llri.inl
 * @copyright 2021-2021 Leon Brands. All rights served.
 * @license: https://github.com/Legion-Engine/Legion-LLRI/blob/main/LICENSE
 */

#pragma once
#include <llri/llri.hpp> //Recursive include technically not necessary but helps with intellisense

namespace LLRI_NAMESPACE
{
    constexpr inline const char* to_string(result r)
    {
        switch (r)
        {
            case result::Success:
                return "Success";
            case result::Timeout:
                return "Timeout";
            case result::ErrorUnknown:
                return "ErrorUnknown";
            case result::ErrorInvalidUsage:
                return "ErrorInvalidUsage";
            case result::ErrorFeatureNotSupported:
                return "ErrorFeatureNotSupported";
            case result::ErrorExtensionNotSupported:
                return "ErrorExtensionNotSupported";
<<<<<<< HEAD
=======
            case result::ErrorExtensionNotEnabled:
                return "ErrorExtensionNotEnabled";
>>>>>>> 0d52eb5f
            case result::ErrorDeviceHung:
                return "ErrorDeviceHung";
            case result::ErrorDeviceLost:
                return "ErrorDeviceLost";
            case result::ErrorDeviceRemoved:
                return "ErrorDeviceRemoved";
            case result::ErrorDriverFailure:
                return "ErrorDriverFailure";
            case result::NotReady:
                return "NotReady";
            case result::ErrorOutOfHostMemory:
                return "ErrorOutOfHostMemory";
            case result::ErrorOutOfDeviceMemory:
                return "ErrorOutOfDeviceMemory";
            case result::ErrorInitializationFailed:
                return "ErrorInitializationFailed";
            case result::ErrorIncompatibleDriver:
                return "ErrorIncompatibleDriver";
<<<<<<< HEAD
            case result::ErrorInvalidState:
                return "ErrorInvalidState";
            case result::ErrorExceededLimit:
                return "ErrorExceededLimit";
=======
>>>>>>> 0d52eb5f
        }

        return "Invalid result value";
    }
}

#include <llri/detail/instance.inl>
#include <llri/detail/adapter.inl>
#include <llri/detail/queue.inl>
#include <llri/detail/device.inl>

#include <llri/detail/command_group.inl>
#include <llri/detail/command_list.inl><|MERGE_RESOLUTION|>--- conflicted
+++ resolved
@@ -25,11 +25,8 @@
                 return "ErrorFeatureNotSupported";
             case result::ErrorExtensionNotSupported:
                 return "ErrorExtensionNotSupported";
-<<<<<<< HEAD
-=======
             case result::ErrorExtensionNotEnabled:
                 return "ErrorExtensionNotEnabled";
->>>>>>> 0d52eb5f
             case result::ErrorDeviceHung:
                 return "ErrorDeviceHung";
             case result::ErrorDeviceLost:
@@ -48,13 +45,10 @@
                 return "ErrorInitializationFailed";
             case result::ErrorIncompatibleDriver:
                 return "ErrorIncompatibleDriver";
-<<<<<<< HEAD
             case result::ErrorInvalidState:
                 return "ErrorInvalidState";
             case result::ErrorExceededLimit:
                 return "ErrorExceededLimit";
-=======
->>>>>>> 0d52eb5f
         }
 
         return "Invalid result value";
