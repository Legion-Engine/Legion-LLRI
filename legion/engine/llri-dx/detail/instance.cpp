--- conflicted
+++ resolved
@@ -273,23 +273,13 @@
             std::vector<void*> queues(desc.adapter->m_nodeCount, nullptr);
             for (uint8_t node = 0; node < desc.adapter->m_nodeCount; node++)
             {
-<<<<<<< HEAD
-                destroyDevice(output);
-                return directx::mapHRESULT(r);
-            }
-
-            auto* queue = new Queue();
-            queue->m_ptr = dx12Queue;
-            queue->m_validationCallback = output->m_validationCallback;
-            queue->m_validationCallbackMessenger = output->m_validationCallbackMessenger;
-=======
                 D3D12_COMMAND_QUEUE_DESC queueDesc { type, priority, D3D12_COMMAND_QUEUE_FLAG_NONE, 1u << static_cast<UINT>(node) };
                 ID3D12CommandQueue* dx12Queue = nullptr;
                 r = dx12Device->CreateCommandQueue(&queueDesc, IID_PPV_ARGS(&dx12Queue));
                 if (FAILED(r))
                 {
                     destroyDevice(output);
-                    return internal::mapHRESULT(r);
+                    return directx::mapHRESULT(r);
                 }
 
                 queues[node] = dx12Queue;
@@ -297,7 +287,8 @@
 
             auto* queue = new Queue();
             queue->m_ptrs = queues;
->>>>>>> 0d52eb5f
+			queue->m_validationCallback = output->m_validationCallback;
+            queue->m_validationCallbackMessenger = output->m_validationCallbackMessenger;
 
             switch(queueDesc.type)
             {
